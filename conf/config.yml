train:
    classes: 20
    sensor_path: data/processed/20170218_UH_CASI_S4_NAD83.tif  #path to sensor data
    ground_truth_path: data/raw/2018_IEEE_GRSS_DFC_GT_TR.tif #path to ground truth class raster
    tfrecords: /orange/ewhite/b.weinstein/Houston2018/tfrecords/train2/ # Note this is not under version control, see generate.py to create locally.
    crop_size: 11
    sensor_channels: 48
    epochs: 3
    learning_rate: .001
<<<<<<< HEAD
    gpu: 0
    batch_size: 256
=======
    gpu: 1
    batch_size: 132
>>>>>>> 87994903
    weighted_sum: False
    # Below are mostly for testing purposes, steps = 1 would train on just one batch. Set to blank for main environment to iterate over full data.
    steps: 
    shuffle: False

callbacks:
    snapshots_path: /../models/
    project_name: DeepTreeAttention
    
#All the above parameters apply to evaluation except for paths, leave blank to ignore.
#!!!Test data is not yet available, predict itself for the moment to get things running!!!
evaluation:
    tfrecords:
    sensor_path:
    ground_truth_path:
<|MERGE_RESOLUTION|>--- conflicted
+++ resolved
@@ -7,25 +7,20 @@
     sensor_channels: 48
     epochs: 3
     learning_rate: .001
-<<<<<<< HEAD
     gpu: 0
     batch_size: 256
-=======
-    gpu: 1
-    batch_size: 132
->>>>>>> 87994903
     weighted_sum: False
     # Below are mostly for testing purposes, steps = 1 would train on just one batch. Set to blank for main environment to iterate over full data.
-    steps: 
+    steps:
     shuffle: False
 
 callbacks:
     snapshots_path: /../models/
     project_name: DeepTreeAttention
-    
+
 #All the above parameters apply to evaluation except for paths, leave blank to ignore.
 #!!!Test data is not yet available, predict itself for the moment to get things running!!!
 evaluation:
     tfrecords:
     sensor_path:
-    ground_truth_path:
+    ground_truth_path: