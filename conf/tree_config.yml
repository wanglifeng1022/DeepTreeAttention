--- conflicted
+++ resolved
@@ -15,22 +15,14 @@
         sensor_channels: 369
         crop_size: 20
         weighted_sum: True
-<<<<<<< HEAD
         epochs: 120
-=======
-        epochs: 5
         extend_box: 0 #expand DeepForest bounding boxes by x meters at edge
->>>>>>> 019b9b9b
     RGB:
         sensor_channels: 3
         crop_size: 100
         weighted_sum: True
-<<<<<<< HEAD
-        epochs: 150
-=======
-        epochs: 5
+        epochs: 60
         extend_box: 3 #expand DeepForest bounding boxes by x meters at edge
->>>>>>> 019b9b9b
     metadata:
         epochs: 150
     ensemble:
