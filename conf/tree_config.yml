--- conflicted
+++ resolved
@@ -7,11 +7,7 @@
 rgb_sensor_pool: /orange/ewhite/NeonData/**/Camera/**/*.tif  #path to sensor data regex, recursive wildcards allowed
 
 train:
-<<<<<<< HEAD
-    checkpoint_dir: /orange/idtrees-collab/DeepTreeAttention/snapshots/20201002_162934  #Load RGB and HSI sub models from dir
-=======
     checkpoint_dir: /orange/idtrees-collab/DeepTreeAttention/snapshots/20201002_163217/ #Load RGB and HSI sub models from dir
->>>>>>> 3d735f24
     HSI:
         sensor_channels: 369
         crop_size: 20
@@ -21,13 +17,8 @@
         crop_size: 100
         weighted_sum: True
     ensemble:
-<<<<<<< HEAD
-        freeze: False
+        freeze: True
         batch_size: 128
-=======
-        freeze: True
-        batch_size: 32
->>>>>>> 3d735f24
     classes: 74
     sites: 23
     tfrecords: /orange/idtrees-collab/DeepTreeAttention/tfrecords/train/
@@ -35,7 +26,7 @@
     extend_box: 0 #expand DeepForest bounding boxes by x meters at edge
     epochs: 50
     learning_rate: .001
-    batch_size: 256
+    batch_size: 512
     # Below are mostly for testing purposes, steps = 1 would train on just one batch. Set to blank for main environment to iterate over full data.
     steps:
     shuffle: True
