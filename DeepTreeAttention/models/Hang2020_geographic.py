#Create spectral - spatial fusion model
from .layers import *
from tensorflow.keras import metrics

def define_model(height=11, width=11, channels=48, classes=2, weighted_sum=False, softmax=True):
    """
    Create model and return output layers to allow training at different levels
    """
    input_shape = (height, width, channels)
    sensor_inputs = layers.Input(shape=input_shape, name="data_input")
    
    #spatial subnetwork and weak attention classifications
    spatial_attention_outputs, spatial_attention_pool = spatial_network(sensor_inputs, classes=classes)

    #spectral network
    spectral_attention_outputs, spectral_attention_pool = spectral_network(sensor_inputs, classes=classes)

    #Learn weighted average of just the final conv
    if softmax:
        sensor_output = submodule_consensus(
            spatial_attention_outputs[2],
            spectral_attention_outputs[2],
            weighted_sum=weighted_sum)
    else:
        sensor_output = submodule_consensus(
            spatial_attention_pool[2],
            spectral_attention_pool[2],
            weighted_sum=weighted_sum)
        
    return sensor_inputs, sensor_output, spatial_attention_outputs, spectral_attention_outputs

def create_models(height, width, channels, classes, learning_rate, weighted_sum=True):
    #Define model structure
    sensor_inputs, sensor_outputs, spatial_attention_outputs, spectral_attention_outputs = define_model(
        height = height,
        width = width,
        channels = channels,
        classes = classes,
        weighted_sum=weighted_sum, softmax=True)

    #Full model compile
    model = tf.keras.Model(inputs=sensor_inputs,
                                outputs=sensor_outputs,
                                name="DeepTreeAttention")

    #compile full model
    metric_list = [metrics.CategoricalAccuracy(name="acc")]    
    model.compile(loss="categorical_crossentropy",
                       optimizer=tf.keras.optimizers.Adam(
                           lr=float(learning_rate)),
                       metrics=metric_list)
    #compile
    loss_dict = {
        "spatial_attention_1": "categorical_crossentropy",
        "spatial_attention_2": "categorical_crossentropy",
        "spatial_attention_3": "categorical_crossentropy"
    }

    # Spatial Attention softmax model
    spatial_model = tf.keras.Model(inputs=sensor_inputs,
                                        outputs=spatial_attention_outputs,
                                        name="DeepTreeAttention")

    spatial_model.compile(
        loss=loss_dict,
        loss_weights=[0.01, 0.1, 1],
        optimizer=tf.keras.optimizers.Adam(
            lr=float(learning_rate)),
        metrics=metric_list)

    # Spectral Attention softmax model
    spectral_model = tf.keras.Model(inputs=sensor_inputs,
                                         outputs=spectral_attention_outputs,
                                         name="DeepTreeAttention")

    #compile loss dict
    loss_dict = {
        "spectral_attention_1": "categorical_crossentropy",
        "spectral_attention_2": "categorical_crossentropy",
        "spectral_attention_3": "categorical_crossentropy"
    }

    spectral_model.compile(
        loss=loss_dict,
        loss_weights=[0.01, 0.1, 1],
        optimizer=tf.keras.optimizers.Adam(
            lr=float(learning_rate)),
        metrics=metric_list)
    
    return model, spatial_model, spectral_model

def strip_sensor_softmax(model, classes, index, squeeze=False, squeeze_size=128):
    #prepare RGB model
    spectral_relu_layer = model.get_layer("spectral_pooling_filters_128").output
    spatial_relu_layer = model.get_layer("spatial_pooling_filters_128").output
    weighted_relu = WeightedSum(name="within_model_weighted_" + index)([spectral_relu_layer, spatial_relu_layer])
    
    if squeeze:
        weighted_relu = layers.Dense(squeeze_size)(weighted_relu)
        
    stripped_model = tf.keras.Model(inputs=model.inputs, outputs = weighted_relu)
    for x in model.layers:
        x._name = x.name + str(index)
    
    return stripped_model

<<<<<<< HEAD
def learned_ensemble(RGB_model, HSI_model, metadata_model, classes, freeze=True):
    stripped_HSI_model = strip_sensor_softmax(HSI_model, classes, index = "HSI", squeeze=True, squeeze_size=classes)    
    stripped_RGB_model = strip_sensor_softmax(RGB_model, classes, index = "RGB", squeeze=True, squeeze_size=classes)      
    
=======
def metadata_ensemble(HSI_model, metadata_model, classes):
    normalized_metadata = layers.BatchNormalization()(metadata_model.get_layer("last_relu").output)
    
    #for each of the spatial and spectral layers, fuse metadata
    fused_layers = {}
    for x in ["spectral","spatial"]:
        for y in [128]:
            class_pooling = HSI_model.get_layer("{}_pooling_filters_{}".format(x,y)).output
            fused_layers["{}_{}".format(x,y)] = metadata_fusion(class_pooling, normalized_metadata, classes, label="{}_{}".format(x,y))
    
    ensemble_softmax = WeightedSum(name="weighted_sum")([fused_layers["spatial_128"], fused_layers["spectral_128"]])
    
    ensemble_model = tf.keras.Model(inputs=HSI_model.inputs+metadata_model.inputs,
                                    outputs=ensemble_softmax,
                           name="ensemble_model")    
    
    return ensemble_model

def learned_ensemble(RGB_model, HSI_model, metadata_model, classes):
    stripped_HSI_model = strip_sensor_softmax(HSI_model, classes, index = "HSI", squeeze=True, squeeze_size=classes)      
>>>>>>> 2aadc1aa
    normalized_metadata = layers.BatchNormalization()(metadata_model.get_layer("last_relu").output)
    stripped_metadata = tf.keras.Model(inputs=metadata_model.inputs, outputs = normalized_metadata)
    
    #concat and learn ensemble weights
    merged_layers = layers.Concatenate(name="submodel_concat")([stripped_HSI_model.output, stripped_RGB_model.output, stripped_metadata.output])    
    merged_layers = layers.Dropout(0.7)(merged_layers)
    ensemble_softmax = layers.Dense(classes,name="ensemble_learn",activation="softmax")(merged_layers)

    #Take joint inputs    
    ensemble_model = tf.keras.Model(inputs=HSI_model.inputs+RGB_model.inputs+metadata_model.inputs,
                                    outputs=ensemble_softmax,
                           name="ensemble_model")    
    
    return ensemble_model


def fuse(rgb, hsi, classes):
    """Fuse a rgb attention and an hsi attention layer"""
    fused_spatial = tf.keras.layers.Multiply()([rgb,hsi])  
    class_pool = layers.MaxPool2D((1, 1))(fused_spatial)
    class_pool = layers.Flatten()(class_pool)
    output = layers.Dense(classes,
                          activation="softmax")(class_pool)    
    
    return output
    
def spatial_ensemble(RGB_model, HSI_model, metadata_model, classes):
    
    #unique names
    for x in RGB_model.layers:
        x._name = x.name + str("RGB")
    
    for x in HSI_model.layers:
        x._name = x.name + str("HSI")  
        
    #Get spatial attention layer from RGB(remove 'RGB' name TODO)
    rgb_spatial_attention = RGB_model.get_layer("SpatialAttentionConv_3RGB").output
    
    #resize to output
    downsampled_rgb = tf.keras.layers.AveragePooling2D(pool_size=(5,5))(rgb_spatial_attention)
    
    #Get the Final spatial and spectral attention CONV layers
    HSI_spatial_attention = HSI_model.get_layer("SpatialAttentionConv_3HSI").output
    HSI_spectral_attention = HSI_model.get_layer("SpectralAttentionConv_3HSI").output
    
    #Fuse spatial
    spatial_fused_output = fuse(rgb=downsampled_rgb, hsi=HSI_spatial_attention,classes=classes)

    #Fuse spectral
    spectral_fused_output = fuse(rgb=downsampled_rgb, hsi=HSI_spectral_attention, classes=classes)

    weighted_fused = WeightedSum()([spatial_fused_output, spectral_fused_output])
    
    normalized_metadata = layers.BatchNormalization()(metadata_model.get_layer("last_relu").output)
    merged_layers = layers.Concatenate(name="submodel_concat")([spatial_fused_output, spectral_fused_output, normalized_metadata])    
    merged_layers = layers.Dropout(0.7)(merged_layers)
    ensemble_softmax = layers.Dense(classes,name="ensemble_learn",activation="softmax")(merged_layers)
    
    #Take joint inputs    
    ensemble_model = tf.keras.Model(inputs=HSI_model.inputs+RGB_model.inputs+metadata_model.inputs,
                                    outputs=ensemble_softmax,
                           name="ensemble_model")    
    
    return ensemble_model<|MERGE_RESOLUTION|>--- conflicted
+++ resolved
@@ -104,12 +104,6 @@
     
     return stripped_model
 
-<<<<<<< HEAD
-def learned_ensemble(RGB_model, HSI_model, metadata_model, classes, freeze=True):
-    stripped_HSI_model = strip_sensor_softmax(HSI_model, classes, index = "HSI", squeeze=True, squeeze_size=classes)    
-    stripped_RGB_model = strip_sensor_softmax(RGB_model, classes, index = "RGB", squeeze=True, squeeze_size=classes)      
-    
-=======
 def metadata_ensemble(HSI_model, metadata_model, classes):
     normalized_metadata = layers.BatchNormalization()(metadata_model.get_layer("last_relu").output)
     
@@ -130,7 +124,6 @@
 
 def learned_ensemble(RGB_model, HSI_model, metadata_model, classes):
     stripped_HSI_model = strip_sensor_softmax(HSI_model, classes, index = "HSI", squeeze=True, squeeze_size=classes)      
->>>>>>> 2aadc1aa
     normalized_metadata = layers.BatchNormalization()(metadata_model.get_layer("last_relu").output)
     stripped_metadata = tf.keras.Model(inputs=metadata_model.inputs, outputs = normalized_metadata)
     
@@ -147,17 +140,21 @@
     return ensemble_model
 
 
-def fuse(rgb, hsi, classes):
+def fuse(rgb, hsi, metadata, classes):
     """Fuse a rgb attention and an hsi attention layer"""
     fused_spatial = tf.keras.layers.Multiply()([rgb,hsi])  
     class_pool = layers.MaxPool2D((1, 1))(fused_spatial)
     class_pool = layers.Flatten()(class_pool)
+    class_pool = metadata_fusion(class_pool, metadata, classes)    
     output = layers.Dense(classes,
                           activation="softmax")(class_pool)    
     
     return output
     
 def spatial_ensemble(RGB_model, HSI_model, metadata_model, classes):
+    
+    #Normalize metadata
+    normalized_metadata = layers.BatchNormalization()(metadata_model.get_layer("last_relu").output)
     
     #unique names
     for x in RGB_model.layers:
@@ -177,21 +174,15 @@
     HSI_spectral_attention = HSI_model.get_layer("SpectralAttentionConv_3HSI").output
     
     #Fuse spatial
-    spatial_fused_output = fuse(rgb=downsampled_rgb, hsi=HSI_spatial_attention,classes=classes)
+    spatial_fused_output = fuse(rgb=downsampled_rgb, hsi=HSI_spatial_attention, metadata=normalized_metadata, classes=classes)
 
     #Fuse spectral
-    spectral_fused_output = fuse(rgb=downsampled_rgb, hsi=HSI_spectral_attention, classes=classes)
+    spectral_fused_output = fuse(rgb=downsampled_rgb, hsi=HSI_spectral_attention, metadata=normalized_metadata, classes=classes)
 
-    weighted_fused = WeightedSum()([spatial_fused_output, spectral_fused_output])
-    
-    normalized_metadata = layers.BatchNormalization()(metadata_model.get_layer("last_relu").output)
-    merged_layers = layers.Concatenate(name="submodel_concat")([spatial_fused_output, spectral_fused_output, normalized_metadata])    
-    merged_layers = layers.Dropout(0.7)(merged_layers)
-    ensemble_softmax = layers.Dense(classes,name="ensemble_learn",activation="softmax")(merged_layers)
+    ensemble_softmax = WeightedSum()([spatial_fused_output, spectral_fused_output])
     
     #Take joint inputs    
     ensemble_model = tf.keras.Model(inputs=HSI_model.inputs+RGB_model.inputs+metadata_model.inputs,
-                                    outputs=ensemble_softmax,
-                           name="ensemble_model")    
+                                    outputs=ensemble_softmax,name="ensemble_model")    
     
     return ensemble_model