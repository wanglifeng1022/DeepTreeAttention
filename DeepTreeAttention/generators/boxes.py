--- conflicted
+++ resolved
@@ -513,11 +513,7 @@
         
     zipped_dataset = zipped_dataset.batch(batch_size=batch_size)   
     
-<<<<<<< HEAD
-    zipped_dataset = zipped_dataset.prefetch(buffer_size=10)
-=======
-
-    zipped_dataset = zipped_dataset.prefetch(buffer_size=1)
->>>>>>> 61b5f9b9
+
+    zipped_dataset = zipped_dataset.prefetch(buffer_size=AUTO)
     
     return zipped_dataset
